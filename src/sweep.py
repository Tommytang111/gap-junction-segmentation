#A script for hyperparameter sweeps using Weights & Biases
#To use, setup sweep_config with desired hyperparameters and call sweep() function with appropriate arguments.
#Tommy Tang
#July 2025

#Libraries
import sys
# Add parent directory to sys.path
parent_dir = '/home/tommytang111/gap-junction-segmentation/code/src'
if parent_dir not in sys.path:
    sys.path.insert(0, parent_dir)
import torch
from torch.utils.data import DataLoader
from torch.optim import AdamW, SGD
from torch.optim.lr_scheduler import ReduceLROnPlateau
from torchmetrics.classification import BinaryRecall, BinaryPrecision, BinaryF1Score
import albumentations as A
from albumentations.pytorch import ToTensorV2
from tqdm import tqdm 
import copy
import wandb
import time
#Custom Libraries
from utils import seed_everything, worker_init_fn
from models import TrainingDataset, UNet, GenDLoss, FocalLoss

# Define device globally
device = torch.device("cuda" if torch.cuda.is_available() else "cpu")

#Functions
def get_custom_augmentation():
    return A.Compose([
        A.HorizontalFlip(p=0.5),
        A.VerticalFlip(p=0.5),
        A.Affine(scale=(0.9,1.1), rotate=10, translate_percent=0.15, shear = (-5, 5), p=0.9),
        A.RandomBrightnessContrast(brightness_limit=0.1, contrast_limit=0.2, p=0.5),
        A.GaussNoise(p=0.3),
        A.Normalize(mean=0.0, std=1.0),
        A.Resize(512, 512),
        ToTensorV2()
    ])
    
def get_custom_augmentation2():
    return A.Compose([
        A.HorizontalFlip(p=0.5),
        A.VerticalFlip(p=0.5),
        A.Affine(scale=(0.8,1.2), rotate=360, translate_percent=0.15, shear=(-15, 15), p=0.9),
        A.RandomBrightnessContrast(brightness_limit=0.2, contrast_limit=0.2, p=0.5),
        A.GaussNoise(p=0.3),
        A.Normalize(mean=0.0, std=1.0),
        A.Resize(512, 512),
        ToTensorV2()
    ])

def train(dataloader, model, loss_fn, optimizer, recall, precision, f1):
    model.train()
    train_loss = 0
    num_batches = len(dataloader)
    
    # Reset metrics for each epoch
    recall.reset()
    precision.reset()
    f1.reset()
    
    for batch, (X, y, _) in tqdm(enumerate(dataloader), total=num_batches, desc="Training", leave=False):
        X, y = X.to(device), y.to(device)
        # Special handling for BCEWithLogitsLoss
        if y.dim() == 3:
            y = y.unsqueeze(1).float()
        
        # Compute prediction and loss
        pred = model(X)
        loss = loss_fn(pred, y)
        
        # Backpropagation
        loss.backward()
        optimizer.step()
        optimizer.zero_grad()
        
        # Calculate metrics after converting predictions to binary
        pred_binary = (torch.sigmoid(pred) > 0.5).squeeze(1)
        
        # Update metrics
        if y.dim() == 4 and y.size(1) == 1:
            y = y.squeeze(1)  # [B, 1, H, W] -> [B, H, W]
        recall.update(pred_binary, y)
        precision.update(pred_binary, y)
        f1.update(pred_binary, y)
        
        train_loss += loss.item()

    # Compute final metrics per epoch
    train_recall = recall.compute().item()
    train_precision = precision.compute().item()
    train_f1 = f1.compute().item()
    train_loss_per_epoch = train_loss / num_batches 
    
    return train_loss_per_epoch, train_recall, train_precision, train_f1

def validate(dataloader, model, loss_fn, recall, precision, f1):
    model.eval()
    test_loss = 0
    num_batches = len(dataloader)
    
    # Reset metrics for each epoch
    recall.reset()
    precision.reset()
    f1.reset()
    
    with torch.no_grad():
        for X, y, _ in tqdm(dataloader, desc="Validation", leave=False):
            X, y = X.to(device), y.to(device)
            #Special handling for BCEWithLogitsLoss
            if y.dim() == 3:
                y = y.unsqueeze(1).float()
            
            pred = model(X)
            test_loss += loss_fn(pred, y).item()
            
            # Calculate metrics
            pred_binary = (torch.sigmoid(pred) > 0.5).squeeze(1)
            
            # Update metrics
            if y.dim() == 4 and y.size(1) == 1:
                y = y.squeeze(1)  # [B, 1, H, W] -> [B, H, W]
            recall.update(pred_binary, y)
            precision.update(pred_binary, y)
            f1.update(pred_binary, y)
            
    # Compute final metrics per epoch
    val_recall = recall.compute().item()
    val_precision = precision.compute().item()
    val_f1 = f1.compute().item()
    val_loss_per_epoch = test_loss / num_batches

    return val_loss_per_epoch, val_recall, val_precision, val_f1

def sweep(data_dir:str, output_dir:str, seed:int=40, epochs:int=50):
<<<<<<< HEAD
    #Read wandb API key from secrets.txt
=======
    #Read WandB API key from secrets.txt
>>>>>>> e6b3f60b
    with open("/home/tommytang111/gap-junction-segmentation/code/secrets.txt", "r") as file:
        lines = file.readlines()
        #WandB API key is on the fourth line
        wandb_api_key = lines[3].strip()
    
    #Initialize wandb run
    wandb.login(key=wandb_api_key)
    wandb.init(dir="/home/tommytang111/gap-junction-segmentation/wandb")
    
    #Get hyperparameters from wandb config
    config = wandb.config
    
    #Set seeds
    seed_everything(seed)
    
    #Get augmentation strategy from config, default to 'medium'
    aug_strategy = config.get('augmentation', 'custom2')

    if aug_strategy == 'custom1':
        train_aug = get_custom_augmentation()
    elif aug_strategy == 'custom2':
        train_aug = get_custom_augmentation2()

    valid_aug = A.Compose([A.Normalize(mean=0.0, std=1.0), ToTensorV2()])

    #Initialize datasets with config batch size
    train_dataset = TrainingDataset(
        images=f"{data_dir}/train/imgs",
        labels=f"{data_dir}/train/gts",
        augmentation=train_aug,
        train=True
    )
    
    valid_dataset = TrainingDataset(
        images=f"{data_dir}/val/imgs",
        labels=f"{data_dir}/val/gts",
        augmentation=valid_aug,
        train=False
    )
    
    train_dataloader = DataLoader(
        train_dataset, 
        batch_size=config.batch_size, 
        shuffle=True, 
        num_workers=4, 
        pin_memory=True, 
        worker_init_fn=worker_init_fn
    )
    valid_dataloader = DataLoader(
        valid_dataset, 
        batch_size=config.batch_size, 
        shuffle=False, 
        num_workers=4, 
        pin_memory=True, 
        worker_init_fn=worker_init_fn
    )
    
    #Initialize model with config dropout
    model = UNet(dropout=config.dropout).to(device)
    
    #Loss function mapping
    if config.loss_function == "GenDLoss":
        loss_fn = GenDLoss()
    #elif config.loss_function == "BCEWithLogitsLoss":
        #loss_fn = nn.BCEWithLogitsLoss(pos_weight=torch.tensor([2.0], device=device))
    elif config.loss_function == "FocalLoss":
        loss_fn = FocalLoss(alpha=torch.Tensor([0.08, 0.92]), device=device)

    #Optimizer mapping
    if config.optimizer == "AdamW":
        optimizer = AdamW(model.parameters(), lr=config.learning_rate, weight_decay=1e-4)
    elif config.optimizer == "SGD":
        optimizer = SGD(model.parameters(), lr=config.learning_rate, momentum=0.9, weight_decay=1e-4)
    
    # Initialize learning rate scheduler
    scheduler = ReduceLROnPlateau(
        optimizer, 
        mode='min', 
        factor=0.5, 
        patience=10, 
        min_lr=1e-6
    )
    
    # Initialize metrics
    recall = BinaryRecall().to(device)
    precision = BinaryPrecision().to(device)
    f1 = BinaryF1Score().to(device)
    
    # Training loop
    torch.cuda.empty_cache()
    epochs = epochs
    best_f1 = 0.0
    best_val_loss = float('inf')
    best_epoch = 0
    
    for epoch in range(epochs):
        print(f"Epoch {epoch+1}")
        
        # Training
        train_loss, train_recall, train_precision, train_f1 = train(
            train_dataloader, model, loss_fn, optimizer, recall, precision, f1
        )
        
        # Validation
        val_loss, val_recall, val_precision, val_f1 = validate(
            valid_dataloader, model, loss_fn, recall, precision, f1
        )
        
        # Update learning rate scheduler
        scheduler.step(val_loss)
        
        # Print metrics
        print(f"Train | Loss: {train_loss:.4f}, Recall: {train_recall:.4f}, Precision: {train_precision:.4f}, F1: {train_f1:.4f}")
        print(f"Val   | Loss: {val_loss:.4f}, Recall: {val_recall:.4f}, Precision: {val_precision:.4f}, F1: {val_f1:.4f}")
        print("-----------------------------")

        # Log best model state
        if val_loss < best_val_loss:
            best_val_loss = val_loss
        
        if val_f1 > best_f1:
            best_f1 = val_f1
            best_epoch = epoch
            best_model_state = copy.deepcopy(model.state_dict())
            # Save best model for this run
            model_path = f"{output_dir}/sweep_model_{wandb.run.id}.pt"
            
        # Log metrics to wandb
        wandb.log({
            "epoch": epoch + 1,
            "train_loss": train_loss,
            "train_recall": train_recall,
            "train_precision": train_precision,
            "train_f1": train_f1,
            "val_loss": val_loss,
            "val_recall": val_recall,
            "val_precision": val_precision,
            "val_f1": val_f1,
            "best_val_f1": best_f1,
            "best_val_loss": best_val_loss,
            "best_epoch": best_epoch,
            "lr": optimizer.param_groups[0]["lr"]
        })

    print("Training Complete!")
    torch.save(best_model_state, model_path)
    print("Saved PyTorch Model to ", model_path)
    torch.cuda.empty_cache()
    wandb.finish()

#Define sweep configuration
sweep_config = {
    'method': 'bayes',  # or 'random', 'bayes'
    'metric': {
        'name': 'val_f1',
        'goal': 'maximize'
    },
    'parameters': {
        'learning_rate': {
            'values': [0.01, 0.001, 0.0001]
        },
        'batch_size': {
            'values': [8]
        },
        'optimizer': {
            'values': ['AdamW']
        },
        'loss_function': {
            'values': ['GenDLoss']
        },
        'dropout': {
            'values': [0, 0.1]
        },
        'augmentation': {
            'values': ['custom1', 'custom2']
        },
    }
}

if __name__ == "__main__":
    #Log start time
    start_time = time.time()
    
    #Initialize sweep
    sweep_id = wandb.sweep(sweep_config, project="gap-junction-segmentation")
    print(f"Sweep ID: {sweep_id}")

    #Start the sweep agent 
    #wandb recommends calling agent with no arguments for sweep() function but I bypass this with a lambda function
    wandb.agent(sweep_id=sweep_id, function=lambda: sweep(data_dir="/home/tommytang111/gap-junction-segmentation/data/pilot1", 
                                                          output_dir="/home/tommytang111/gap-junction-segmentation/models/sweeps", 
                                                          seed=40,
                                                          epochs=50
                                                          )
    )
    
    #Log end time
    end_time = time.time()
    
    #Calculate and log total training time
    total_time = (end_time - start_time) / 3600
    print(f"\nScript finished in {round(total_time, 2)} hours.")<|MERGE_RESOLUTION|>--- conflicted
+++ resolved
@@ -136,11 +136,7 @@
     return val_loss_per_epoch, val_recall, val_precision, val_f1
 
 def sweep(data_dir:str, output_dir:str, seed:int=40, epochs:int=50):
-<<<<<<< HEAD
-    #Read wandb API key from secrets.txt
-=======
     #Read WandB API key from secrets.txt
->>>>>>> e6b3f60b
     with open("/home/tommytang111/gap-junction-segmentation/code/secrets.txt", "r") as file:
         lines = file.readlines()
         #WandB API key is on the fourth line
