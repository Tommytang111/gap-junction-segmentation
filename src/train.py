--- conflicted
+++ resolved
@@ -185,10 +185,7 @@
     # Extract augmentations
     train_aug_details = extract_augmentations(augmentations)
     
-<<<<<<< HEAD
     #Read wandb API key from secrets.txt
-=======
->>>>>>> e6b3f60b
     with open("/home/tommytang111/gap-junction-segmentation/code/secrets.txt", "r") as file:
         lines = file.readlines()
         #WandB API key is on the fourth line
@@ -449,11 +446,7 @@
          data_dir="/home/tommy111/projects/def-mzhen/tommy111/data/516vols_sem_adult",
          seed=40,
          epochs=200,
-<<<<<<< HEAD
-         batch_size=4,
-=======
          batch_size=4, #16 for 2D, 4 for 3D-2D
->>>>>>> e6b3f60b
          output_path="/home/tommy111/projects/def-mzhen/tommy111/models",
          three=True,  # Set to True for 3D-2D U-Net, False for 2D U-Net
          dropout=0) 